/**
 * guard.ts
 * @module
 */

import type {
  JsonArray,
  JsonObject,
  JsonPrimitive,
  JsonValue,
  TupleOfLength,
} from "./types.ts";

/** A parser is a function that takes an unknown and returns T or null */
export type Parser<T = unknown> = (
  val: unknown,
  helper: { has: typeof hasProperty; includes: typeof includes },
) => T | null;

/**
 * Utility to verify if a property exists in an object. Checks that
 * k is a key in t. If a guard method is provided, it will also check
 * that the value at k passes the guard.
 * @param {object} t The object to check for property k.
 * @param {string|number|Symbol} k The key for property k.
 * @param {Function|undefined} guard The optional type guard to validate t[k].
 * @returns {boolean}
 */
export function hasProperty<K extends PropertyKey, G = unknown>(
  t: object,
  k: K,
  guard?: (v: unknown) => v is G,
): t is { [K2 in K]: G } {
  if (!(k in t)) return false;

  return guard ? guard(t[k as keyof typeof t]) : true;
}

/**
 * Utility to verify if a value is included in a tuple.
 * @param {array} t The tuple to check for value v.
 * @param {unknown} v The value to check for inclusion in t.
 * @returns {boolean}
 */
export function includes<T extends readonly unknown[]>(
  t: T,
  v: unknown,
): v is T[number] {
  return t.includes(v);
}

/**
 * Creates a type guard that strictly checks the type, throwing
 *  a TypeError if it fails.
 * @param parse
 * @returns
 */
const createStrictTypeGuard = <T>(parse: Parser<T>) => {
<<<<<<< HEAD
  return (value: unknown, errorMsg?: string): asserts value is T => {
    if (parse(value, hasProperty) === null) {
=======
  return (value: unknown, errorMsg?: string): value is T => {
    if (parse(value, { has: hasProperty, includes }) === null) {
>>>>>>> 391e88c2
      throw TypeError(
        errorMsg ?? `Type guard failed. Parser ${parse.name} returned null.`,
      );
    }
  };
};

/**
 * Creates a type guard that fails if the value is considered
 * "empty" by the `isEmpty` type guard.
 * @param parse
 * @returns
 */
const createNotEmptyTypeGuard = <T>(
  parse: Parser<T>,
): TypeGuard<T>["notEmpty"] => {
  const callback = (value: unknown): value is T =>
    !isEmpty(value) && parse(value, { has: hasProperty, includes }) !== null;

  /**
   * Throws a TypeError if the type guard fails or value is empty.
   * Optionally you may define an error message to be included.
   * @param {unknown} value
   * @param {string?} errorMsg Optional
   * @returns
   */
  callback.strict = createStrictTypeGuard(parse);

  return callback;
};

type StrictTypeGuard<T> = (
  value: unknown,
  errorMsg?: string,
) => asserts value is T;

export type TypeGuard<T> = {
  (value: unknown): value is T;
  strict: StrictTypeGuard<T>;
  notEmpty: {
    (value: unknown): value is T;
    strict: StrictTypeGuard<T>;
  };
};

/**
 * The createTypeGuard function accepts a parser and returns a new function that
 * can be used to validate an input against a specified type. The parser
 * should perform whatever checks are necessary to safely establish that
 * the input is of the specified type.
 *
 * e.g.
 * ```
 * const parseString = (val: unknown): string | null => typeof val === 'string' ? val : null;
 * const isString = createTypeGuard(parseString);
 * ```
 *
 * Injects the `has` utility method as the second argument of any parser, as
 * a convenience to check if a property exists in an object.
 *
 * @param {Function} parse
 * @returns {Function}
 */
export const createTypeGuard = <T>(parse: Parser<T>): TypeGuard<T> => {
  const callback = (value: unknown): value is T =>
    parse(value, { has: hasProperty, includes }) !== null;

  /**
   * Throws a TypeError if the type guard fails. Optionally you may define an
   * error message to be included.
   * @param {unknown} value
   * @param {string?} errorMsg Optional
   * @returns
   */
  callback.strict = createStrictTypeGuard(parse);

  /**
   * Returns false if the value fails the "empty" type guard
   * or if it fails the parser.
   * @param {unknown} value
   * @returns
   */
  callback.notEmpty = createNotEmptyTypeGuard(parse);

  return callback;
};

/**
 * Returns true if input satisfies type boolean.
 * @param {unknown} t
 * @return {boolean}
 */
export const isBoolean: TypeGuard<boolean> = createTypeGuard((
  t,
): boolean | null => typeof t === "boolean" ? t : null);

/**
 * Returns true if input satisfies type string.
 * @param {unknown} t
 * @return {boolean}
 */
export const isString: TypeGuard<string> = createTypeGuard((t): string | null =>
  typeof t === "string" ? t : null
);

/**
 * Returns true if input satisfies type number.
 * @param {unknown} t
 * @return {boolean}
 */
export const isNumber: TypeGuard<number> = createTypeGuard((t): number | null =>
  typeof t === "number" ? t : null
);

/**
 * Returns true if input satisfies type binary.
 * @param {unknown} t
 * @return {boolean}
 */
export const isBinary: TypeGuard<0 | 1> = createTypeGuard((t): 0 | 1 | null =>
  t === 1 || t === 0 ? t : null
);

/**
 * Returns true if input satisfies type numeric.
 * @param {unknown} t
 * @return {boolean}
 */
export const isNumeric: TypeGuard<number> = createTypeGuard(
  (t): number | null => {
    if (isNumber(t)) return t as number;

    const _t = parseInt(t as string) || parseFloat(t as string);

    return !isNaN(_t) && isNumber(_t) ? t as number : null;
  },
);

/**
 * Returns true if input satisfies type Function.
 * @param {unknown} t
 * @return {boolean}
 */
export const isFunction: TypeGuard<Function> = createTypeGuard((
  t,
): Function | null => typeof t === "function" ? t : null);

/**
 * Returns true if input satisfies type undefined.
 * @param {unknown} t
 * @return {boolean}
 */
export const isUndefined: TypeGuard<undefined> = createTypeGuard((
  t,
): undefined | null => typeof t === "undefined" ? t : null);

/**
 * Returns true if input is a JSON-able primitive date type
 * @param {unknown} t
 * @return {boolean}
 */
export const isJsonPrimitive: TypeGuard<JsonPrimitive> = createTypeGuard((
  t,
): JsonPrimitive | null =>
  isBoolean(t) || isString(t) || isNumber(t) || isNull(t)
);

/**
 * Returns true if input satisfies type object. _BEWARE_ object
 * can apply to many different types, including arrays. This
 * is not as type safe as you might think.
 * @param {unknown} t
 * @return {boolean}
 */
export const isObject: TypeGuard<object> = createTypeGuard((t): object | null =>
  t && typeof t === "object" && !Array.isArray(t) ? t : null
);

/**
 * Returns true if input satisfies type object. _BEWARE_ object
 * can apply to many different types, including arrays. This
 * is not as type safe as you might think.
 * @param {unknown} t
 * @return {boolean}
 */
export const isJsonObject: TypeGuard<JsonObject> = createTypeGuard(
  (t): JsonObject | null => {
    if (t && typeof t === "object" && !Array.isArray(t)) {
      for (const v of Object.values(t)) {
        if (!isJsonValue(v)) return null;
      }

      return t as JsonObject;
    }

    return null;
  },
);

/**
 * Returns true if input satisfies type array.
 * @param {unknown} t
 * @return {boolean}
 */
export const isArray: TypeGuard<unknown[]> = createTypeGuard((
  t,
): unknown[] | null => Array.isArray(t) ? t : null);

/**
 * Returns true if input satisfies type array.
 * @param {unknown} t
 * @return {boolean}
 */
export const isJsonArray: TypeGuard<JsonArray> = createTypeGuard((
  t,
): JsonArray | null => Array.isArray(t) ? t : null);

export const isJsonValue: TypeGuard<JsonValue> = createTypeGuard(
  (t): JsonValue | null => {
    if (isJsonPrimitive(t) || isJsonArray(t) || isJsonObject(t)) {
      return t;
    }

    return null;
  },
);

/**
 * Returns true if input satisfies type null.
 * @param {unknown} t
 * @return {boolean}
 */
const isNull = (t: unknown): t is null => t === null;

isNull.strict = (t: unknown): asserts t is null => {
  if (!isNull(t)) {
    throw TypeError("Type guard failed. Input is not null.");
  }
};

/**
 * Returns true if input satisfies type null or undefined.
 * @param {unknown} t
 * @return {boolean}
 */
const isNil = (t: unknown): t is null | undefined =>
  isNull(t) || isUndefined(t);

isNil.strict = (
  t: unknown,
  errorMsg?: string,
): asserts t is null | undefined => {
  if (!isNil(t)) {
    throw TypeError(
      errorMsg ?? "Type guard failed. Value is not null or undefined.",
    );
  }
};

/**
 * Returns true if input is undefined, null, empty string, object with length
 * of 0 or object without enumerable keys.
 * @param {unknown} t
 * @return {boolean}
 */
const isEmpty = (
  t: unknown,
): t is null | undefined | "" | [] | Record<string, never> => {
  if (
    t === null || isUndefined(t) || (t === "") ||
    (Array.isArray(t) && (t as unknown[]).length === 0) ||
    (t && typeof t === "object" && Object.keys(t).length === 0)
  ) {
    return true;
  }

  return false;
};

isEmpty.strict = (
  t: unknown,
  errorMsg?: string,
): asserts t is null | undefined | "" | [] | Record<string, never> => {
  if (!isEmpty(t)) {
    throw TypeError(errorMsg ?? "Type guard failed. Value is not empty.");
  }
};

/**
 * Returns true if the date type is an iterator. Does not
 * check the type contained within the iterator.
 * @param t
 * @returns
 */
// deno-lint-ignore no-explicit-any
const isIterator = <C = any>(t: unknown): t is Iterator<C> =>
  typeof t === "object" &&
  !isNil(t) &&
  Symbol.iterator in t &&
  isFunction(t[Symbol.iterator]);

// deno-lint-ignore no-explicit-any
isIterator.strict = <C = any>(
  t: unknown,
  errorMsg?: string,
): asserts t is Iterator<C> => {
  if (!isIterator(t)) {
    throw TypeError(
      errorMsg ?? "Type guard failed. Value is not an interator.",
    );
  }
};

const isTuple = <N extends number>(
  t: unknown,
  length: N,
): t is TupleOfLength<N> => {
  return Array.isArray(t) && t.length === length;
};

isTuple.strict = <N extends number>(
  t: unknown,
  length: N,
  errorMsg?: string,
): t is TupleOfLength<N> => {
  if (!isTuple(t, length)) {
    throw TypeError(
      errorMsg ??
        `Type guard failed. Value is not a tuple of length ${length}.`,
    );
  }

  return true;
};

export { isEmpty, isIterator, isNil, isNull, isTuple };<|MERGE_RESOLUTION|>--- conflicted
+++ resolved
@@ -56,13 +56,8 @@
  * @returns
  */
 const createStrictTypeGuard = <T>(parse: Parser<T>) => {
-<<<<<<< HEAD
-  return (value: unknown, errorMsg?: string): asserts value is T => {
-    if (parse(value, hasProperty) === null) {
-=======
   return (value: unknown, errorMsg?: string): value is T => {
     if (parse(value, { has: hasProperty, includes }) === null) {
->>>>>>> 391e88c2
       throw TypeError(
         errorMsg ?? `Type guard failed. Parser ${parse.name} returned null.`,
       );
